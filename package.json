--- conflicted
+++ resolved
@@ -1,34 +1,11 @@
 {
-<<<<<<< HEAD
-    "name": "observable-slim",
-    "version": "0.0.1",
-    "main": "observable-slim.js",
-    "scripts": {
-        "test": "mocha test"
-    },
-    "devDependencies": {
-        "babel-preset-es2015": "^6.24.1",
-        "babel-register": "^6.26.0",
-        "chai": "^4.1.2",
-        "expect": "^22.4.3",
-        "gulp": "^3.9.0",
-        "gulp-if": "^2.0.2",
-        "gulp-mocha": "^5.0.0",
-        "gulp-rename": "^1.2.2",
-        "gulp-uglify": "^3.0.0",
-        "gulp-useref": "^3.1.5",
-        "mocha": "^5.0.5"
-    },
-    "babel": {
-        "presets": [
-            "es2015"
-        ]
-    }
-=======
   "name": "observable-slim",
   "description":"Observable Slim is a singleton that utilizes ES6 Proxies to observe changes made to an object and any nested children of that object. It is intended to assist with state management and one-way data binding.",
   "version": "0.0.2",
   "main": "observable-slim.js",
+  "scripts": {
+    "test": "mocha test"
+  },
   "devDependencies": {
     "babel-core": "^6.26.0",
     "babel-preset-es2015": "^6.24.1",
@@ -42,7 +19,8 @@
     "gulp-rename": "^1.2.2",
     "gulp-uglify": "^3.0.0",
     "gulp-useref": "^3.1.5",
-    "util": "^0.10.3"
+    "util": "^0.10.3",
+    "mocha": "^5.0.5"
   },
   "babel": {
     "presets": [
@@ -59,5 +37,4 @@
   "bugs": {
     "url": "https://github.com/ElliotNB/observable-slim/issues"
   }
->>>>>>> 58ae1311
 }